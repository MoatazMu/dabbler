--- conflicted
+++ resolved
@@ -63,15 +63,12 @@
 
   # Riverpod - Minimal, powerful state management
   flutter_riverpod: ^2.4.0
-<<<<<<< HEAD
   freezed_annotation: ^2.4.1
   json_annotation: ^4.9.0
   fpdart: ^1.1.0
-=======
   riverpod: ^2.4.0
   riverpod: ^2.5.0
   flutter_riverpod: ^2.5.0
->>>>>>> 26ef14b8
   geolocator: ^10.0.0
   geocoding: ^2.1.0
 
